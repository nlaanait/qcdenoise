--- conflicted
+++ resolved
@@ -188,12 +188,8 @@
     def get_stabilizers(self):
         """ get the stabilizer operators for a graph state """
         stabilizers = []
-        
+
         return stabilizers
-<<<<<<< HEAD
-=======
-
->>>>>>> 7f08b11d
     def _build_controlled_phase_gate(self, graph):
         q_reg = qk.QuantumRegister(self.n_qubits)
         c_reg = qk.ClassicalRegister(self.n_qubits)

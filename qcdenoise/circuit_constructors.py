import random
from datetime import datetime
from time import sleep
import warnings

import networkx as nx
import numpy as np
import qiskit as qk

<<<<<<< HEAD
    def _build_from_gate_set(self,gate_set):
        '''
        This was adapted from the _build_GHZ() routine in circuit_sampler
        So I assumed that the object would have similar class attributes
        self.n_qubits, self.insert_unitary ... etc
        first draft of building a circuit constructor from a list of gates
        pass gate_set as a list of dictionaries (yes/no?  other?)
        
        [{'gate':'I' or 'H' or 'CNOT','qubits': single or tuple}]
        ex: ['I','I','I','I'] = [{'gate':'I','qubit':0},{'gate':'I','qubit':1},\
                                    {'gate':'I','qubit':2},{'gate':'I','qubit':3}]
        ex (GHZ-3): ['H','CNOT','CNOT'] = [{'gate':'H','qubit':0},{'gate':'CNOT','qubit':(0,1)},\
                                            {'gate':'CNOT','qubit':(1,2)}]
        ex (C-3): ['H','CNOT','H','CNOT','H','H'] = [{'gate':'H','qubit':0},{'gate':'CNOT','qubit':(0,1)},\
                                            {'gate':'H','qubit':1},{'gate':'CNOT',\
                                            'qubit':(1,2)},{'gate':'H','qubit':0},{'gate':'H','qubit':2}]
        '''
    
        q_reg = QuantumRegister(self.n_qubits)
        c_reg = ClassicalRegister(self.n_qubits)
        circ = QuantumCircuit(q_reg, c_reg)
        if self.insert_unitary:
            # excite one of the qubits to |1> 
            idx = np.random.randint(0, self.n_qubits)
            circ.initialize([0,1], q_reg[idx]) #pylint: disable=no-member
        self.ops_labels = []
        for gdx in range(len(gate_set)):
            if gate_set[gdx]['gate'] is 'H':
                qbx=gate_set[gdx]['qubit']
                circ.h(qr[qbx])
            elif gate_set[gdx]['gate'] is 'CNOT':
                src,tgt=gate_set[gdx]['qubit']
                circ.cx(qr[qr[src],qr[tgt])
                if self.insert_unitary and bool(np.random.choice(2)):
                    label = 'unitary_{}_{}'.format(q,q+1)
                    self.ops_labels.append(label)
                    circ.unitary(self.unitary_op, [q, q+1], label=label)
            elif gate_set[gdx]['gate'] is 'I':
                print('identity gate is trivial')
        circ.measure(q_reg, c_reg) #pylint: disable=no-member
        return circ
    
    def build_graph(self):
        """Build a graph from a set of sub-graphs
        """
        pass
=======
from .graph_states import GraphDB, nx_plot_options, _plots

global seed
seed = 1234
np.random.seed(seed)

def partitions(n, start=2):
    """Return all possible partitions of integer n
    
    Arguments:
        n {int} -- integer
    
    Keyword Arguments:
        start {int} -- starting position (default: {2})
    
    Yields:
        tuple -- returns tuples of partitions
    """
    yield(n,)
    for i in range(start, n//2 + 1):
        for p in partitions(n-i, i):
             yield (i,) + p


class CircuitConstructor:
    """Parent class of constructing circuits
    
    Raises:
        NotImplementedError: build_circuit() must be overriden by child class
        NotImplementedError: estimate_entanglement() must be overriden by child class
    """
    def __init__(self,n_qubits= 2, n_shots=1024, verbose=False, 
                 state_simulation=True, save_to_file=False):
        self.n_qubits = n_qubits
        self.n_shots = n_shots
        self.verbose = verbose
        self.save_to_file = save_to_file
        self.runtime = datetime.now().strftime("%Y_%m_%d")
        self.statevec = None
        self.circuit =  None
        self.state_sim = state_simulation
        self.counts = None
    
    def print_verbose(self, *args, **kwargs):
        if self.verbose:
            print(*args, **kwargs)
>>>>>>> d8e2ff26

    def build_circuit(self):
        raise NotImplementedError
    
    def save_circuit(self):
        if self.save_to_file and self.circuit is not None:
            with open('circuit_'+self.runtime+'.txt','w') as fp:
                for line in self.circuit.qasm():
                    fp.write(line)
        return

    def execute_circuit(self):
        """execute circuit with state_vector sim 
        """ 
        if self.state_sim:
            self.statevec=qk.execute(self.circuit,\
                                    backend=qk.Aer.get_backend('statevector_simulator'),
                                    shots=self.n_shots).result().get_statevector()
        else:
            self.counts = qk.execute(self.circuit, 
                                    backend=qk.Aer.get_backend('qasm_simulator'), 
                                    seed_simulator=seed, shots=self.n_shots).result().get_counts()
        return

    def estimate_entanglement(self):
        """estimate entanglement of final state
        using n-qubit entanglement winessess
        if circuit was prepared as GHZ state then assume maximally entangled
        if circuit was prepared as random graph state then use witnesses
        """
        raise NotImplementedError


class GraphCircuit(CircuitConstructor):
    """Class to construct circuits from graph states
    
    Arguments:
        CircuitConstructor {Parent class} -- abstract class
    """
    def __init__(self, graph_db=GraphDB(), gate_type="Controlled_Phase", smallest_subgraph=2, 
                       largest_subgraph=None, **kwargs):
        super(GraphCircuit, self).__init__(**kwargs)
        if isinstance(graph_db, GraphDB):
            self.graph_db = graph_db
        self.state_vec = True
        self.gate_type = gate_type
        self.all_graphs = self.get_sorted_db()
        self.largest_subgraph = self.check_largest(largest_subgraph)
        self.smallest_subgraph = max(2, smallest_subgraph)
        self.graph_combs = self.generate_all_subgraphs()

    def check_largest(self, val):
        for key, itm in self.all_graphs.items():
                if len(itm) != 0:
                    max_subgraph = key 
        if val is None:
            return max_subgraph 
        if val > max_subgraph:
            warnings.warn("The largest possible subgraph in the database has %s nodes" %max_subgraph)
            warnings.warn("Resetting largest possible subgraph: %s --> %s" %(val, max_subgraph))
            return max_subgraph
        return val
            
    def generate_all_subgraphs(self):
        combs = list(set(partitions(self.n_qubits, start=self.smallest_subgraph)))
        for (itm, comb) in enumerate(combs):
            if any([itm > self.largest_subgraph for itm in comb]):
                combs.pop(itm)
        if len(combs) == 0:
            raise ValueError("Empty list of subgraph combinations. Circuit cannot be constructed as specified.")
        return combs

    def combine_subgraphs(self, sub_graphs):
        union_graph = nx.DiGraph()
        for sub_g in sub_graphs:
            union_nodes = len(union_graph.nodes)
            if union_nodes > 1:
                first_node = random.randint(0, union_nodes - 1)
                offset = len(sub_g.nodes)
                second_node = random.randint(union_nodes, offset + union_nodes - 1)    
                union_graph = nx.disjoint_union(union_graph, sub_g)
                union_graph.add_weighted_edges_from([(first_node, second_node, 1.0)]) 
            else:
                union_graph = nx.disjoint_union(union_graph, sub_g)
        return union_graph

    def pick_subgraphs(self):
        comb_idx = random.randint(0, len(self.graph_combs) - 1)
        comb = self.graph_combs[comb_idx]
        self.print_verbose("Configuration with {} Subgraphs with # nodes:{}".format(len(comb), comb))
        sub_graphs = []
        for num_nodes in comb:
            sub_g = self.all_graphs[num_nodes]
            idx = random.randint(0, len(sub_g) - 1)
            sub_graphs.append(sub_g[idx])
        return sub_graphs

    def build_circuit(self, graph_plot=False):
        # 1. Pick a random combination of subgraphs
        sub_graphs = self.pick_subgraphs()
        # 2. Combine subgraphs into a single circuit graph
        circuit_graph = self.combine_subgraphs(sub_graphs)
        if graph_plot and _plots:
            nx.draw_circular(circuit_graph, **nx_plot_options)
        # 3. Build a circuit from the graph state
        if self.gate_type == "Controlled_Phase":
            self.print_verbose("Assigning a Controlled Phase Gate (H-CNOT-H) to Node Edges")
            self._build_controlled_phase_gate(circuit_graph)

    def _build_controlled_phase_gate(self, graph):
        q_reg = qk.QuantumRegister(self.n_qubits)
        c_reg = qk.ClassicalRegister(self.n_qubits)
        circ = qk.QuantumCircuit(q_reg, c_reg)
        for node, ngbrs in graph.adjacency():
            for ngbr, _ in ngbrs.items():
                circ.h(node)
                circ.cx(node, ngbr)
                circ.h(node)
        if self.state_sim:
            self.circuit = circ
            return
        circ.measure(q_reg, c_reg)
        self.circuit = circ

    def get_sorted_db(self):
        sorted_dict = dict([(i, []) for i in range(1,len(self.graph_db.keys()))])
        for _, itm in self.graph_db.items():
            if itm["G"] is not None:
                sorted_key = len(itm["G"].nodes)
                sorted_dict[sorted_key].append(itm["G"])
        return sorted_dict
     
    
if __name__ == "__main__":
    # Build example set of random circuits
    circ_builder = GraphCircuit()
    for _ in range(20):
        circ_builder.build_circuit()<|MERGE_RESOLUTION|>--- conflicted
+++ resolved
@@ -7,54 +7,6 @@
 import numpy as np
 import qiskit as qk
 
-<<<<<<< HEAD
-    def _build_from_gate_set(self,gate_set):
-        '''
-        This was adapted from the _build_GHZ() routine in circuit_sampler
-        So I assumed that the object would have similar class attributes
-        self.n_qubits, self.insert_unitary ... etc
-        first draft of building a circuit constructor from a list of gates
-        pass gate_set as a list of dictionaries (yes/no?  other?)
-        
-        [{'gate':'I' or 'H' or 'CNOT','qubits': single or tuple}]
-        ex: ['I','I','I','I'] = [{'gate':'I','qubit':0},{'gate':'I','qubit':1},\
-                                    {'gate':'I','qubit':2},{'gate':'I','qubit':3}]
-        ex (GHZ-3): ['H','CNOT','CNOT'] = [{'gate':'H','qubit':0},{'gate':'CNOT','qubit':(0,1)},\
-                                            {'gate':'CNOT','qubit':(1,2)}]
-        ex (C-3): ['H','CNOT','H','CNOT','H','H'] = [{'gate':'H','qubit':0},{'gate':'CNOT','qubit':(0,1)},\
-                                            {'gate':'H','qubit':1},{'gate':'CNOT',\
-                                            'qubit':(1,2)},{'gate':'H','qubit':0},{'gate':'H','qubit':2}]
-        '''
-    
-        q_reg = QuantumRegister(self.n_qubits)
-        c_reg = ClassicalRegister(self.n_qubits)
-        circ = QuantumCircuit(q_reg, c_reg)
-        if self.insert_unitary:
-            # excite one of the qubits to |1> 
-            idx = np.random.randint(0, self.n_qubits)
-            circ.initialize([0,1], q_reg[idx]) #pylint: disable=no-member
-        self.ops_labels = []
-        for gdx in range(len(gate_set)):
-            if gate_set[gdx]['gate'] is 'H':
-                qbx=gate_set[gdx]['qubit']
-                circ.h(qr[qbx])
-            elif gate_set[gdx]['gate'] is 'CNOT':
-                src,tgt=gate_set[gdx]['qubit']
-                circ.cx(qr[qr[src],qr[tgt])
-                if self.insert_unitary and bool(np.random.choice(2)):
-                    label = 'unitary_{}_{}'.format(q,q+1)
-                    self.ops_labels.append(label)
-                    circ.unitary(self.unitary_op, [q, q+1], label=label)
-            elif gate_set[gdx]['gate'] is 'I':
-                print('identity gate is trivial')
-        circ.measure(q_reg, c_reg) #pylint: disable=no-member
-        return circ
-    
-    def build_graph(self):
-        """Build a graph from a set of sub-graphs
-        """
-        pass
-=======
 from .graph_states import GraphDB, nx_plot_options, _plots
 
 global seed
@@ -101,7 +53,6 @@
     def print_verbose(self, *args, **kwargs):
         if self.verbose:
             print(*args, **kwargs)
->>>>>>> d8e2ff26
 
     def build_circuit(self):
         raise NotImplementedError

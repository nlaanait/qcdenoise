--- conflicted
+++ resolved
@@ -34,22 +34,14 @@
 
 
 @pytest.mark.dependency()
-<<<<<<< HEAD
-def test_TothStabilizer(graph_state):
-=======
 def test_TothStabilizer(graph_state, n_qubits):
->>>>>>> 3006a422
     stabilizer = qcd.TothStabilizer(graph_state, n_qubits=n_qubits)
     stab_ops = stabilizer.find_stabilizers()
     circuit_dict = stabilizer.build()
 
 
 @pytest.mark.dependency()
-<<<<<<< HEAD
-def test_JungStabilizer(graph_state):
-=======
 def test_JungStabilizer(graph_state, n_qubits):
->>>>>>> 3006a422
     stabilizer = qcd.JungStabilizer(graph_state, n_qubits=n_qubits)
     stab_ops = stabilizer.find_stabilizers(noise_robust=0)
     circuit_dict = stabilizer.build(noise_robust=0)
